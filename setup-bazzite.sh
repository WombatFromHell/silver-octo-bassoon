#!/usr/bin/env bash
#set -euxo pipefail

#
# THIS SCRIPT IS MODELED AFTER BAZZITE'S CONTAINERFILE
#

confirm_action() {
  read -r -p "Continue? (y/[n]): " reply
  case $reply in
  [Yy]*) return 0 ;; # Continue execution
  [Nn]*) return 1 ;; # Exit script
  *) return 1 ;;
  esac
}

ROOT="./stow-root"
SUPPORT="./support"
CP="sudo rsync -vhP --chown=$USER:$USER --chmod=D755,F644"

# cache credentials
sudo -v &
pid=$!
wait $pid
if [ "$?" -eq 130 ]; then
  echo "Error: Cannot obtain sudo credentials!"
  exit 1
fi

#
# SETUP
#
#
echo "Add some kernel args for OpenRGB Gigabyte Mobo support?"
if confirm_action; then
  rpm-ostree kargs --append=amd_pstate=active --append=acpi_enforce_resources=lax
else
  echo "Aborted..."
fi

# import ssh keys
echo "Setup SSH/GPG keys and config?"
if confirm_action; then
  $CP "$SUPPORT"/.ssh/{id_rsa,id_rsa.pub,config} "$HOME"/.ssh/ &&
    sudo chown -R "$USER:$USER" "$HOME"/.ssh
  chmod 0400 "$HOME"/.ssh/{id_rsa,id_rsa.pub}
  # import GPG GitHub keys
  gpg --list-keys &&
    gpg --import "$SUPPORT"/.ssh/gnupg-keys/public-key.asc &&
    gpg --import "$SUPPORT"/.ssh/gnupg-keys/private-key.asc

  $CP "$ROOT/.gnupg/gpg-agent.conf" "$HOME/.gnupg/" &&
    gpg-connect-agent reloadagent /bye
else
  echo "Aborted..."
fi

# enable optional mounts via systemd-automount
echo "Setup external mounts?"
if confirm_action; then
  for i in automount mount; do
    for j in Downloads FTPRoot home linuxgames linuxdata; do
      sed 's/mnt\//var\/mnt\//g' ./systemd-automount/mnt-$j.$i >./systemd-automount/var-mnt-$j.$i
      $CP ./systemd-automount/var-mnt-$j.$i /etc/systemd/system/ &&
        sudo chown root:root /etc/systemd/system/*.*mount &&
        sudo mkdir -p /var/mnt/$j &&
        rm ./systemd-automount/var-mnt*.*mount
    done
  done

  # modify and copy and any swap file mounts
  sed 's/mnt\//var\/mnt\//g' ./systemd-automount/mnt-linuxgames-Games-swapfile.swap \
    >./systemd-automount/var-mnt-linuxgames-Games-swapfile.swap
  $CP ./systemd-automount/var-mnt-linuxgames-Games-swapfile.swap /etc/systemd/system/ &&
    sudo chown root:root /etc/systemd/system/*.swap &&
    rm ./systemd-automount/var-mnt-linuxgames-Games-swapfile.swap

  $CP "$SUPPORT"/.smb-credentials /etc/ &&
    sudo chown root:root /etc/.smb-credentials &&
    sudo chmod 0400 /etc/.smb-credentials &&
    sudo systemctl daemon-reload
  # sudo systemctl enable --now var-mnt-{Downloads,FTPRoot,home,linuxgames,linuxdata}.automount
  sudo systemctl enable --now var-mnt-linuxgames-Games-swapfile.swap
else
  echo "Aborted..."
fi

echo "Perform user-specific customizations?"
if confirm_action; then
  $CP -r "$ROOT/.config" "$HOME/" &&
    $CP -r "$ROOT/.local" "$HOME/" &&
    $CP -r "$ROOT/.wezterm.lua" "$SUPPORT"/.gitconfig "$HOME/"

  sudo cat ./etc/environment | sudo tee -a /etc/environment
  #$CP ./etc-systemd/zram-generator.conf /etc/systemd/zram-generator.conf

  $CP ./etc-X11/Xwrapper.config /etc/X11/ &&
    $CP ./etc-xorg.conf.d/20-nvidia.conf /etc/X11/xorg.conf.d/

  $CP ./usr-local-bin/*.sh /usr/local/bin/ &&
    sudo chown root:root /usr/local/bin/*.sh &&
    sudo chmod 0755 /usr/local/bin/*.sh

  $CP ./etc-systemd/system/* /etc/systemd/system/ &&
    sudo chown root:root /etc/systemd/system/{fix-wakeups.service,nvidia-tdp.*} &&
    sudo systemctl daemon-reload &&
    sudo systemctl enable --now fix-wakeups.service &&
    sudo systemctl enable --now nvidia-tdp.service

  # enable some secondary user-specific services
  systemctl --user daemon-reload &&
    chmod 0755 "$HOME"/.local/bin/* &&
    systemctl --user enable --now on-session-state.service

  # SETUP USER DEPENDENCIES
  echo "Install common user fonts?"
  if confirm_action; then
    mkdir -p ~/.fonts &&
      tar xvzf "$SUPPORT"/fonts.tar.gz -C ~/.fonts/ &&
      fc-cache -fv
  else
    echo "Aborted..."
  fi

  NEW_PATH="$PATH:$HOME/.local/bin:$HOME/.local/share/bob/nvim-bin:$HOME/AppImages:/home/linuxbrew/.linuxbrew/bin"
  echo "export PATH=$NEW_PATH" >>"$HOME/.bashrc" &&
    export PATH=$NEW_PATH

  echo "Install Brew and some common utils?"
  if confirm_action; then
    if command -v brew >/dev/null; then
      brew install eza fd ripgrep fzf bat clipboard xclip lazygit
    else
<<<<<<< HEAD
      echo "Error! 'brew' not found!"
=======
      echo "Error! Cannot find 'brew'!"
>>>>>>> bed6bd04
      exit 1
    fi

    # install some aliases for eza
    cat <<EOF >>"$HOME"/.bashrc
# If not running interactively, don't do anything
! [[ -n "$PS1" ]] && return
[ -f "/var/run/.containerenv" ] && [[ "$HOSTNAME" == *debian-dev* ]] && /usr/bin/fish -l
if ! [ -f "/var/run/.containerenv" ] && ! [[ "$HOSTNAME" == *libvirt* ]]; then
  EZA_STANDARD_OPTIONS='--group --header --group-directories-first --icons --color=auto -A'
  alias ls='eza \$EZA_STANDARD_OPTIONS'
  alias ll='eza \$EZA_STANDARD_OPTIONS --long'
  alias llt='eza \$EZA_STANDARD_OPTIONS --long --tree'
  alias la='eza \$EZA_STANDARD_OPTIONS --all'
  alias l='eza \$EZA_STANDARD_OPTIONS'
  alias cat='bat'
fi
EOF
  else
    echo "Aborted..."
  fi

  echo "Install customized NeoVim config?"
  if confirm_action; then
    rm -rf "$HOME"/.config/nvim "$HOME"/.local/share/nvim "$HOME"/.local/cache/nvim
    git clone git@github.com:WombatFromHell/lazyvim.git "$HOME"/.config/nvim
  else
    echo "Aborted..."
  fi

  # install some common appimages
  NVIM_LOCAL="/usr/local/bin/nvim.AppImage"
  $CP "$SUPPORT"/appimages/nvim.AppImage "$NVIM_LOCAL" &&
    sudo chown root:root "$NVIM_LOCAL" &&
    sudo chmod 0755 "$NVIM_LOCAL" &&
    sudo ln -sf "$NVIM_LOCAL" /usr/local/bin/nvim &&
    cat <<EOF >>"$HOME"/.bashrc
EDITOR='/usr/local/bin/nvim'
alias edit='\$EDITOR'
alias sedit='sudo -E \$EDITOR'
EOF

  mkdir -p "$HOME"/AppImages/ &&
    $CP "$SUPPORT"/appimages/*.AppImage "$HOME"/AppImages/ &&
    chmod 0755 "$HOME"/AppImages/*.AppImage
else
  echo "Aborted..."
fi

#
# SETUP DISTROBOX CONTAINERS
#
echo "Perform assembly and customization of Distrobox containers?"
if confirm_action; then
  chmod +x distrobox-setup-*.sh
  # ARCHLINUX
  # distrobox assemble create --file ./distrobox-archcli.ini && \
  #   distrobox-enter -n arch-cli -- bash -c ./distrobox-setup-archcli.sh
  # DEBIAN (dev container)
  distrobox assemble create --file ./distrobox-debdev.ini &&
    distrobox-enter -n debian-dev -- bash -c ./distrobox-setup-debdev.sh
  # FEDORA (multi-use container)
  # distrobox assemble create --file ./distrobox-fedcli.ini && \
  #   distrobox-enter -n fedora-cli -- bash -c ./distrobox-setup-fedcli.sh
else
  echo "Aborted..."
fi

# pre-install common Flatpaks
echo "Setup Flatpak repo and add common apps?"
if confirm_action; then
  flatpak remote-add --user --if-not-exists flathub https://dl.flathub.org/repo/flathub.flatpakrepo
  flatpak install --user --noninteractive \
    com.vysp3r.ProtonPlus \
    com.github.zocker_160.SyncThingy \
    org.equeim.Tremotesf
else
  echo "Aborted..."
fi

# fix libva-nvidia-driver using git version of nvidia-vaapi-driver
echo "Fix libva-nvidia-driver for Flatpak version of Firefox?"
if confirm_action; then
  outdir="$HOME/.var/app/org.mozilla.firefox/dri"
  mkdir -p "$outdir" && rm -rf "$outdir"/*.* || exit 1
  unzip "$SUPPORT"/libva-nvidia-driver_git-0.0.13.zip -d "$outdir"
  flatpak override --user --env=LIBVA_DRIVERS_PATH="$outdir" org.mozilla.firefox
else
  echo "Aborted..."
fi

echo "Finished!"<|MERGE_RESOLUTION|>--- conflicted
+++ resolved
@@ -131,11 +131,7 @@
     if command -v brew >/dev/null; then
       brew install eza fd ripgrep fzf bat clipboard xclip lazygit
     else
-<<<<<<< HEAD
-      echo "Error! 'brew' not found!"
-=======
       echo "Error! Cannot find 'brew'!"
->>>>>>> bed6bd04
       exit 1
     fi
 
